package agentgatewaysyncer

import (
	"context"
	"log"
	"time"

	"github.com/avast/retry-go/v4"
	"istio.io/istio/pkg/kube"
	"istio.io/istio/pkg/kube/controllers"
	"istio.io/istio/pkg/kube/kclient"
	"k8s.io/apimachinery/pkg/api/errors"
	metav1 "k8s.io/apimachinery/pkg/apis/meta/v1"
	"k8s.io/client-go/tools/cache"
	"sigs.k8s.io/controller-runtime/pkg/manager"
	gwv1 "sigs.k8s.io/gateway-api/apis/v1"
	gwv1alpha2 "sigs.k8s.io/gateway-api/apis/v1alpha2"
	gwxv1a1 "sigs.k8s.io/gateway-api/apisx/v1alpha1"

	"github.com/kgateway-dev/kgateway/v2/api/v1alpha1"
	"github.com/kgateway-dev/kgateway/v2/internal/kgateway/agentgatewaysyncer/status"
	"github.com/kgateway-dev/kgateway/v2/internal/kgateway/utils"
	"github.com/kgateway-dev/kgateway/v2/internal/kgateway/wellknown"
)

var _ manager.LeaderElectionRunnable = &AgentGwStatusSyncer{}

const (
	// Retry configuration constants for status updates
	maxRetryAttempts = 5
	retryDelay       = 100 * time.Millisecond

	// Log message keys
	logKeyError = "error"
)

// AgentGwStatusSyncer runs only on the leader and syncs the status of agent gateway resources.
// It subscribes to the report queues, parses and updates the resource status.
type AgentGwStatusSyncer struct {
	client kube.Client

	trafficPolicies StatusSyncer[*v1alpha1.TrafficPolicy, *gwv1.PolicyStatus]

	// Configuration
	controllerName string
	agwClassName   string

	statusCollections *status.StatusCollections

	cacheSyncs []cache.InformerSynced

	listenerSets StatusSyncer[*gwxv1a1.XListenerSet, *gwxv1a1.ListenerSetStatus]
	gateways     StatusSyncer[*gwv1.Gateway, *gwv1.GatewayStatus]
	httpRoutes   StatusSyncer[*gwv1.HTTPRoute, *gwv1.HTTPRouteStatus]
	grpcRoutes   StatusSyncer[*gwv1.GRPCRoute, *gwv1.GRPCRouteStatus]
	tcpRoutes    StatusSyncer[*gwv1alpha2.TCPRoute, *gwv1alpha2.TCPRouteStatus]
	tlsRoutes    StatusSyncer[*gwv1alpha2.TLSRoute, *gwv1alpha2.TLSRouteStatus]
}

func NewAgwStatusSyncer(
	controllerName string,
	agwClassName string,
	client kube.Client,
	statusCollections *status.StatusCollections,
	cacheSyncs []cache.InformerSynced,
) *AgentGwStatusSyncer {
	f := kclient.Filter{ObjectFilter: client.ObjectFilter()}
	syncer := &AgentGwStatusSyncer{
<<<<<<< HEAD
		controllerName:          controllerName,
		agwClassName:            agwClassName,
		client:                  client,
		mgr:                     mgr,
		gatewayReportQueue:      gatewayReportQueue,
		listenerSetReportQueue:  listenerSetReportQueue,
		routeReportQueue:        routeReportQueue,
		policyStatusCollections: policyStatusCollections,
		policyStatusHandlers:    make(map[string]agwplugins.AgwPolicyStatusSyncHandler),
		cacheSyncs:              cacheSyncs,
	}

	// Register the built-in TrafficPolicy handler
	syncer.RegisterPolicyStatusHandler(wellknown.TrafficPolicyGVK.String(), syncer.syncTrafficPolicyStatusHandler)
	syncer.RegisterPolicyStatusHandler(wellknown.BackendConfigPolicyGVK.String(), syncer.syncBackendConfigPolicyStatusHandler)

	// Register any additional handlers provided
	for gvk, handler := range additionalPolicyStatusHandlers {
		syncer.RegisterPolicyStatusHandler(gvk, handler)
=======
		controllerName:    controllerName,
		agwClassName:      agwClassName,
		client:            client,
		statusCollections: statusCollections,
		cacheSyncs:        cacheSyncs,

		trafficPolicies: StatusSyncer[*v1alpha1.TrafficPolicy, *gwv1.PolicyStatus]{
			name:   "trafficPolicy",
			client: kclient.NewFilteredDelayed[*v1alpha1.TrafficPolicy](client, wellknown.TrafficPolicyGVR, f),
			build: func(om metav1.ObjectMeta, s *gwv1.PolicyStatus) *v1alpha1.TrafficPolicy {
				return &v1alpha1.TrafficPolicy{
					ObjectMeta: om,
					Status: gwv1.PolicyStatus{
						Ancestors: s.Ancestors,
					},
				}
			},
		},
		httpRoutes: StatusSyncer[*gwv1.HTTPRoute, *gwv1.HTTPRouteStatus]{
			name:   "httpRoute",
			client: kclient.NewFilteredDelayed[*gwv1.HTTPRoute](client, wellknown.HTTPRouteGVR, f),
			build: func(om metav1.ObjectMeta, s *gwv1.HTTPRouteStatus) *gwv1.HTTPRoute {
				return &gwv1.HTTPRoute{
					ObjectMeta: om,
					Status:     *s,
				}
			},
		},
		grpcRoutes: StatusSyncer[*gwv1.GRPCRoute, *gwv1.GRPCRouteStatus]{
			name:   "grpcRoute",
			client: kclient.NewFilteredDelayed[*gwv1.GRPCRoute](client, wellknown.GRPCRouteGVR, f),
			build: func(om metav1.ObjectMeta, s *gwv1.GRPCRouteStatus) *gwv1.GRPCRoute {
				return &gwv1.GRPCRoute{
					ObjectMeta: om,
					Status:     *s,
				}
			},
		},
		tlsRoutes: StatusSyncer[*gwv1alpha2.TLSRoute, *gwv1alpha2.TLSRouteStatus]{
			name:   "tlsRoute",
			client: kclient.NewFilteredDelayed[*gwv1alpha2.TLSRoute](client, wellknown.TLSRouteGVR, f),
			build: func(om metav1.ObjectMeta, s *gwv1alpha2.TLSRouteStatus) *gwv1alpha2.TLSRoute {
				return &gwv1alpha2.TLSRoute{
					ObjectMeta: om,
					Status:     *s,
				}
			},
		},
		tcpRoutes: StatusSyncer[*gwv1alpha2.TCPRoute, *gwv1alpha2.TCPRouteStatus]{
			name:   "tcpRoute",
			client: kclient.NewFilteredDelayed[*gwv1alpha2.TCPRoute](client, wellknown.TCPRouteGVR, f),
			build: func(om metav1.ObjectMeta, s *gwv1alpha2.TCPRouteStatus) *gwv1alpha2.TCPRoute {
				return &gwv1alpha2.TCPRoute{
					ObjectMeta: om,
					Status:     *s,
				}
			},
		},
		listenerSets: StatusSyncer[*gwxv1a1.XListenerSet, *gwxv1a1.ListenerSetStatus]{
			name:   "listenerSet",
			client: kclient.NewFilteredDelayed[*gwxv1a1.XListenerSet](client, wellknown.XListenerSetGVR, f),
			build: func(om metav1.ObjectMeta, s *gwxv1a1.ListenerSetStatus) *gwxv1a1.XListenerSet {
				return &gwxv1a1.XListenerSet{
					ObjectMeta: om,
					Status:     *s,
				}
			},
		},
		gateways: StatusSyncer[*gwv1.Gateway, *gwv1.GatewayStatus]{
			name:   "gateway",
			client: kclient.NewFilteredDelayed[*gwv1.Gateway](client, wellknown.GatewayGVR, f),
			build: func(om metav1.ObjectMeta, s *gwv1.GatewayStatus) *gwv1.Gateway {
				return &gwv1.Gateway{
					ObjectMeta: om,
					Status:     *s,
				}
			},
		},
>>>>>>> 8bdaaca9
	}

	return syncer
}

func (s *AgentGwStatusSyncer) Start(ctx context.Context) error {
	logger.Info("starting agentgateway Status Syncer", "controllername", s.controllerName)
	logger.Info("waiting for agentgateway cache to sync")

	// wait for krt collections to sync
	logger.Info("waiting for cache to sync")
	s.client.WaitForCacheSync(
		"agent gateway status syncer",
		ctx.Done(),
		s.cacheSyncs...,
	)
	s.client.WaitForCacheSync(
		"agent gateway status clients",
		ctx.Done(),
		s.listenerSets.client.HasSynced,
		s.gateways.client.HasSynced,
		s.httpRoutes.client.HasSynced,
		s.grpcRoutes.client.HasSynced,
		s.tcpRoutes.client.HasSynced,
		s.tlsRoutes.client.HasSynced,
	)

	logger.Info("caches warm!")

	// Create a controllers.Queue that wraps our async queue for Istio's StatusCollections
	// The policyStatusQueue implements https://github.com/istio/istio/blob/531c61709aaa9bc9187c625e9e460be98f2abf2e/pilot/pkg/status/manager.go#L107
	nq := s.NewStatusWorker(ctx)
	s.statusCollections.SetQueue(nq)

	<-ctx.Done()
	return nil
}

<<<<<<< HEAD
// syncTrafficPolicyStatusHandler handles status syncing for TrafficPolicy resources
func (s *AgentGwStatusSyncer) syncTrafficPolicyStatusHandler(ctx context.Context, client client.Client, namespacedName types.NamespacedName, status gwv1.PolicyStatus) error {
	trafficpolicy := v1alpha1.TrafficPolicy{}
	err := client.Get(ctx, namespacedName, &trafficpolicy)
	if err != nil {
		if apierrors.IsNotFound(err) {
			logger.Debug("skipping status sync for trafficpolicy, resource not found", "namespaced_name", namespacedName.String())
			return nil
		}
		return err
	}

	// Update the trafficpolicy status directly
	var ancestors []gwv1.PolicyAncestorStatus
	for _, ancestor := range status.Ancestors {
		ancestors = append(ancestors, gwv1.PolicyAncestorStatus{
			AncestorRef:    ancestor.AncestorRef,
			ControllerName: gwv1.GatewayController(ancestor.ControllerName),
			Conditions:     ancestor.Conditions,
		})
	}
	trafficpolicy.Status = gwv1.PolicyStatus{
		Ancestors: ancestors,
	}

	return client.Status().Update(ctx, &trafficpolicy)
}

// syncBackendConfigPolicyStatusHandler handles status syncing for BackendConfigPolicy resources
func (s *AgentGwStatusSyncer) syncBackendConfigPolicyStatusHandler(ctx context.Context, client client.Client, namespacedName types.NamespacedName, status gwv1.PolicyStatus) error {
	backendConfigPolicy := v1alpha1.BackendConfigPolicy{}
	err := client.Get(ctx, namespacedName, &backendConfigPolicy)
	if err != nil {
		if apierrors.IsNotFound(err) {
			logger.Debug("skipping status sync for backendconfigpolicy, resource not found", "namespaced_name", namespacedName.String())
			return nil
		}
		return err
	}

	// Update the backendconfigpolicy status directly
	var ancestors []gwv1.PolicyAncestorStatus
	for _, ancestor := range status.Ancestors {
		ancestors = append(ancestors, gwv1.PolicyAncestorStatus{
			AncestorRef:    ancestor.AncestorRef,
			ControllerName: gwv1.GatewayController(ancestor.ControllerName),
			Conditions:     ancestor.Conditions,
		})
	}
	backendConfigPolicy.Status = gwv1.PolicyStatus{
		Ancestors: ancestors,
	}

	return client.Status().Update(ctx, &backendConfigPolicy)
}

// syncPolicyStatus handles status syncing for all policy types with a registered policy status handler
func (s *AgentGwStatusSyncer) syncPolicyStatus(ctx context.Context, logger *slog.Logger, policyStatusUpdate krt.ObjectWithStatus[controllers.Object, gwv1.PolicyStatus]) {
	stopwatch := utils.NewTranslatorStopWatch("PolicyStatusSyncer")
	stopwatch.Start()
	defer stopwatch.Stop(ctx)

	policyNameNs := types.NamespacedName{
		Namespace: policyStatusUpdate.Obj.GetNamespace(),
		Name:      policyStatusUpdate.Obj.GetName(),
	}

	gvk, err := apiutil.GVKForObject(policyStatusUpdate.Obj, s.mgr.GetScheme())
	if err != nil {
		logger.Error("failed to determine policy GVK", logKeyError, err, "policy", policyNameNs.String())
		return
	}
	handler, exists := s.policyStatusHandlers[gvk.String()]
	if !exists {
		logger.Error("unsupported policy type for status sync", "gvk", gvk.String(), "policy", policyNameNs.String())
		return
	}

	// Use the handler with retry logic
	err = retry.Do(func() error {
		return handler(ctx, s.mgr.GetClient(), policyNameNs, policyStatusUpdate.Status)
	}, retry.Attempts(maxRetryAttempts), retry.Delay(retryDelay))

	if err != nil {
		logger.Error("failed to sync policy status after retries", logKeyError, err, "policy", policyNameNs.String(), "gvk", gvk.String())
	} else {
		logger.Debug("updated policy status", "policy", policyNameNs.String(), "kind", gvk.String(), "status", policyStatusUpdate.Status)
=======
func (s *AgentGwStatusSyncer) SyncStatus(ctx context.Context, resource status.Resource, statusObj any) {
	switch resource.GroupVersionKind {
	case wellknown.GatewayGVK:
		s.gateways.ApplyStatus(ctx, resource, statusObj)
	case wellknown.XListenerSetGVK:
		s.listenerSets.ApplyStatus(ctx, resource, statusObj)
	case wellknown.GRPCRouteGVK:
		s.grpcRoutes.ApplyStatus(ctx, resource, statusObj)
	case wellknown.TLSRouteGVK:
		s.tlsRoutes.ApplyStatus(ctx, resource, statusObj)
	case wellknown.TCPRouteGVK:
		s.tcpRoutes.ApplyStatus(ctx, resource, statusObj)
	case wellknown.HTTPRouteGVK:
		s.httpRoutes.ApplyStatus(ctx, resource, statusObj)
	case wellknown.TrafficPolicyGVK:
		s.trafficPolicies.ApplyStatus(ctx, resource, statusObj)
	default:
		log.Fatalf("SyncStatus: unknown resource type: %v", resource.GroupVersionKind)
>>>>>>> 8bdaaca9
	}
}

func (s *AgentGwStatusSyncer) NewStatusWorker(ctx context.Context) *status.WorkerPool {
	return status.NewWorkerPool(ctx, s.SyncStatus, 100)
}

type StatusSyncer[O controllers.ComparableObject, S any] struct {
	// Name for logging
	name string

	client kclient.Client[O]

	build func(om metav1.ObjectMeta, s S) O
}

func (s StatusSyncer[O, S]) ApplyStatus(ctx context.Context, obj status.Resource, statusObj any) {
	status := statusObj.(S)
	stopwatch := utils.NewTranslatorStopWatch(s.name + "Status")
	stopwatch.Start()
	defer stopwatch.Stop(ctx)

	logger := logger.With("kind", s.name, "resource", obj.NamespacedName.String())
	// TODO: move this to retry by putting it back on the queue, with some limit on the retry attempts allowed
	err := retry.Do(func() error {
		// Pass only the status and minimal part of ObjectMetadata to find the resource and validate it.
		// Passing Spec is ignored by the API server but has costs.
		// Passing ResourceVersion is important to ensure we are not writing stale data. The collection is responsible for
		// re-enqueuing a resource if it ends up being rejected due to stale ResourceVersion.
		_, err := s.client.UpdateStatus(s.build(metav1.ObjectMeta{
			Name:            obj.Name,
			Namespace:       obj.Namespace,
			ResourceVersion: obj.ResourceVersion,
		}, status))

		if err != nil {
			if errors.IsConflict(err) {
				// This is normal. It is expected the collection will re-enqueue the write
				logger.Debug("updating stale status, skipping", logKeyError, err)
				return nil
			}
			logger.Error("error updating status", logKeyError, err)
			return err
		}
		logger.Debug("updated status")
		return nil
	}, retry.Attempts(maxRetryAttempts), retry.Delay(retryDelay))

	if err != nil {
		logger.Error("failed to sync status after retries", logKeyError, err, "policy", obj.NamespacedName.String())
	} else {
		logger.Debug("updated policy status")
	}
}

// NeedLeaderElection returns true to ensure that the AgentGwStatusSyncer runs only on the leader
func (r *AgentGwStatusSyncer) NeedLeaderElection() bool {
	return true
}<|MERGE_RESOLUTION|>--- conflicted
+++ resolved
@@ -66,27 +66,6 @@
 ) *AgentGwStatusSyncer {
 	f := kclient.Filter{ObjectFilter: client.ObjectFilter()}
 	syncer := &AgentGwStatusSyncer{
-<<<<<<< HEAD
-		controllerName:          controllerName,
-		agwClassName:            agwClassName,
-		client:                  client,
-		mgr:                     mgr,
-		gatewayReportQueue:      gatewayReportQueue,
-		listenerSetReportQueue:  listenerSetReportQueue,
-		routeReportQueue:        routeReportQueue,
-		policyStatusCollections: policyStatusCollections,
-		policyStatusHandlers:    make(map[string]agwplugins.AgwPolicyStatusSyncHandler),
-		cacheSyncs:              cacheSyncs,
-	}
-
-	// Register the built-in TrafficPolicy handler
-	syncer.RegisterPolicyStatusHandler(wellknown.TrafficPolicyGVK.String(), syncer.syncTrafficPolicyStatusHandler)
-	syncer.RegisterPolicyStatusHandler(wellknown.BackendConfigPolicyGVK.String(), syncer.syncBackendConfigPolicyStatusHandler)
-
-	// Register any additional handlers provided
-	for gvk, handler := range additionalPolicyStatusHandlers {
-		syncer.RegisterPolicyStatusHandler(gvk, handler)
-=======
 		controllerName:    controllerName,
 		agwClassName:      agwClassName,
 		client:            client,
@@ -165,7 +144,6 @@
 				}
 			},
 		},
->>>>>>> 8bdaaca9
 	}
 
 	return syncer
@@ -204,95 +182,6 @@
 	return nil
 }
 
-<<<<<<< HEAD
-// syncTrafficPolicyStatusHandler handles status syncing for TrafficPolicy resources
-func (s *AgentGwStatusSyncer) syncTrafficPolicyStatusHandler(ctx context.Context, client client.Client, namespacedName types.NamespacedName, status gwv1.PolicyStatus) error {
-	trafficpolicy := v1alpha1.TrafficPolicy{}
-	err := client.Get(ctx, namespacedName, &trafficpolicy)
-	if err != nil {
-		if apierrors.IsNotFound(err) {
-			logger.Debug("skipping status sync for trafficpolicy, resource not found", "namespaced_name", namespacedName.String())
-			return nil
-		}
-		return err
-	}
-
-	// Update the trafficpolicy status directly
-	var ancestors []gwv1.PolicyAncestorStatus
-	for _, ancestor := range status.Ancestors {
-		ancestors = append(ancestors, gwv1.PolicyAncestorStatus{
-			AncestorRef:    ancestor.AncestorRef,
-			ControllerName: gwv1.GatewayController(ancestor.ControllerName),
-			Conditions:     ancestor.Conditions,
-		})
-	}
-	trafficpolicy.Status = gwv1.PolicyStatus{
-		Ancestors: ancestors,
-	}
-
-	return client.Status().Update(ctx, &trafficpolicy)
-}
-
-// syncBackendConfigPolicyStatusHandler handles status syncing for BackendConfigPolicy resources
-func (s *AgentGwStatusSyncer) syncBackendConfigPolicyStatusHandler(ctx context.Context, client client.Client, namespacedName types.NamespacedName, status gwv1.PolicyStatus) error {
-	backendConfigPolicy := v1alpha1.BackendConfigPolicy{}
-	err := client.Get(ctx, namespacedName, &backendConfigPolicy)
-	if err != nil {
-		if apierrors.IsNotFound(err) {
-			logger.Debug("skipping status sync for backendconfigpolicy, resource not found", "namespaced_name", namespacedName.String())
-			return nil
-		}
-		return err
-	}
-
-	// Update the backendconfigpolicy status directly
-	var ancestors []gwv1.PolicyAncestorStatus
-	for _, ancestor := range status.Ancestors {
-		ancestors = append(ancestors, gwv1.PolicyAncestorStatus{
-			AncestorRef:    ancestor.AncestorRef,
-			ControllerName: gwv1.GatewayController(ancestor.ControllerName),
-			Conditions:     ancestor.Conditions,
-		})
-	}
-	backendConfigPolicy.Status = gwv1.PolicyStatus{
-		Ancestors: ancestors,
-	}
-
-	return client.Status().Update(ctx, &backendConfigPolicy)
-}
-
-// syncPolicyStatus handles status syncing for all policy types with a registered policy status handler
-func (s *AgentGwStatusSyncer) syncPolicyStatus(ctx context.Context, logger *slog.Logger, policyStatusUpdate krt.ObjectWithStatus[controllers.Object, gwv1.PolicyStatus]) {
-	stopwatch := utils.NewTranslatorStopWatch("PolicyStatusSyncer")
-	stopwatch.Start()
-	defer stopwatch.Stop(ctx)
-
-	policyNameNs := types.NamespacedName{
-		Namespace: policyStatusUpdate.Obj.GetNamespace(),
-		Name:      policyStatusUpdate.Obj.GetName(),
-	}
-
-	gvk, err := apiutil.GVKForObject(policyStatusUpdate.Obj, s.mgr.GetScheme())
-	if err != nil {
-		logger.Error("failed to determine policy GVK", logKeyError, err, "policy", policyNameNs.String())
-		return
-	}
-	handler, exists := s.policyStatusHandlers[gvk.String()]
-	if !exists {
-		logger.Error("unsupported policy type for status sync", "gvk", gvk.String(), "policy", policyNameNs.String())
-		return
-	}
-
-	// Use the handler with retry logic
-	err = retry.Do(func() error {
-		return handler(ctx, s.mgr.GetClient(), policyNameNs, policyStatusUpdate.Status)
-	}, retry.Attempts(maxRetryAttempts), retry.Delay(retryDelay))
-
-	if err != nil {
-		logger.Error("failed to sync policy status after retries", logKeyError, err, "policy", policyNameNs.String(), "gvk", gvk.String())
-	} else {
-		logger.Debug("updated policy status", "policy", policyNameNs.String(), "kind", gvk.String(), "status", policyStatusUpdate.Status)
-=======
 func (s *AgentGwStatusSyncer) SyncStatus(ctx context.Context, resource status.Resource, statusObj any) {
 	switch resource.GroupVersionKind {
 	case wellknown.GatewayGVK:
@@ -311,7 +200,6 @@
 		s.trafficPolicies.ApplyStatus(ctx, resource, statusObj)
 	default:
 		log.Fatalf("SyncStatus: unknown resource type: %v", resource.GroupVersionKind)
->>>>>>> 8bdaaca9
 	}
 }
 
