--- conflicted
+++ resolved
@@ -434,226 +434,9 @@
 	xdsAddresses krt.Collection[Address],
 	krtopts krtutil.KrtOptions,
 ) {
-<<<<<<< HEAD
-	// Create an index on agwResources by Gateway to avoid fetching all resources
-	agwResourcesByGateway := krt.NewIndex(agwResources, "gateway", func(resource agwir.AgwResourcesForGateway) []types.NamespacedName {
-		return []types.NamespacedName{resource.Gateway}
-	})
-	s.xDS = krt.NewCollection(agwResources, func(kctx krt.HandlerContext, obj agwir.AgwResourcesForGateway) *translator.AgentGwXdsResources {
-		gwNamespacedName := obj.Gateway
-
-		cacheAddresses := krt.Fetch(kctx, xdsAddresses)
-		envoytypesAddresses := make([]envoytypes.Resource, 0, len(cacheAddresses))
-		for _, addr := range cacheAddresses {
-			envoytypesAddresses = append(envoytypesAddresses, &addr)
-		}
-
-		// Create a copy of the shared ReportMap to avoid concurrent modification
-		gwReports := reports.NewReportMap()
-
-		var cacheResources []envoytypes.Resource
-		attachedRoutes := make(map[string]uint)
-		// Use index to fetch only resources for this gateway instead of all resources
-		resourceList := krt.Fetch(kctx, agwResources, krt.FilterIndex(agwResourcesByGateway, gwNamespacedName))
-		for _, resource := range resourceList {
-			// 1. merge GW Reports for all Proxies' status reports
-			maps.Copy(gwReports.Gateways, resource.Report.Gateways)
-
-			// 2. merge LS Reports for all Proxies' status reports
-			maps.Copy(gwReports.ListenerSets, resource.Report.ListenerSets)
-
-			// 3. merge route parentRefs into RouteReports for all route types
-			mergeRouteReports(gwReports.HTTPRoutes, resource.Report.HTTPRoutes)
-			mergeRouteReports(gwReports.TCPRoutes, resource.Report.TCPRoutes)
-			mergeRouteReports(gwReports.TLSRoutes, resource.Report.TLSRoutes)
-			mergeRouteReports(gwReports.GRPCRoutes, resource.Report.GRPCRoutes)
-
-			for key, rr := range resource.Report.Policies {
-				// if we haven't encountered this policy, just copy it over completely
-				old := gwReports.Policies[key]
-				if old == nil {
-					gwReports.Policies[key] = rr
-					continue
-				}
-				// else, let's merge our parentRefs into the existing map
-				// obsGen will stay as-is...
-				maps.Copy(gwReports.Policies[key].Ancestors, rr.Ancestors)
-			}
-
-			for _, res := range resource.Resources {
-				cacheResources = append(cacheResources, &translator.AgwResourceWithCustomName{
-					Message: res,
-					Name:    agwir.GetAgwResourceName(res),
-					Version: utils.HashProto(res),
-				})
-			}
-			for listenerName, count := range resource.AttachedRoutes {
-				attachedRoutes[listenerName] += count
-			}
-		}
-
-		// Fetch all backends and add them to the resources for every gateway
-		cachedBackends := krt.Fetch(kctx, agwBackends)
-		for _, backend := range cachedBackends {
-			cacheResources = append(cacheResources, &backend)
-		}
-
-		// Create the resource wrappers
-		var resourceVersion uint64
-		for _, res := range cacheResources {
-			resourceVersion ^= res.(*translator.AgwResourceWithCustomName).Version
-		}
-		// Calculate address version
-		var addrVersion uint64
-		for _, res := range cacheAddresses {
-			addrVersion ^= res.Version
-		}
-
-		var gwObservedGen int64
-		if gen, ok := (&gwReports).GatewayObservedGenerationFor(gwNamespacedName); ok {
-			gwObservedGen = gen
-		}
-
-		result := &translator.AgentGwXdsResources{
-			NamespacedName:    gwNamespacedName,
-			Reports:           gwReports,
-			AttachedRoutes:    attachedRoutes,
-			GatewayGeneration: gwObservedGen,
-			ResourceConfig:    envoycache.NewResources(fmt.Sprintf("%d", resourceVersion), cacheResources),
-			AddressConfig:     envoycache.NewResources(fmt.Sprintf("%d", addrVersion), envoytypesAddresses),
-		}
-		logger.Debug("created XDS resources for gateway with ID", "gwname", fmt.Sprintf("%s,%s", gwNamespacedName.Name, gwNamespacedName.Namespace), "resourceid", result.ResourceName())
-		return result
-	}, krtopts.ToOptions("agent-xds")...)
-}
-
-func (s *Syncer) buildStatusReporting(policyStatuses map[schema.GroupKind]krt.StatusCollection[controllers.Object, gwv1.PolicyStatus]) {
-	// TODO(npolshak): Move away from report map and separately fetch resource reports
-	// Create separate singleton collections for each resource type instead of merging everything
-	// This avoids the overhead of creating and processing a single large merged report
-	gatewayReports := krt.NewSingleton(func(kctx krt.HandlerContext) *translator.GatewayReports {
-		proxies := krt.Fetch(kctx, s.xDS)
-		merged := make(map[types.NamespacedName]*reports.GatewayReport)
-
-		attached := make(map[types.NamespacedName]map[string]uint)
-		generations := make(map[types.NamespacedName]int64)
-		for _, p := range proxies {
-			// merge GW status reports
-			if gwRep, ok := p.Reports.Gateways[p.NamespacedName]; ok {
-				merged[p.NamespacedName] = gwRep
-			}
-			// record observed generation for this gateway to update report
-			generations[p.NamespacedName] = p.GatewayGeneration
-			// take max per listener across proxies
-			if attached[p.NamespacedName] == nil {
-				attached[p.NamespacedName] = make(map[string]uint)
-			}
-			for lis, c := range p.AttachedRoutes {
-				if c > attached[p.NamespacedName][lis] {
-					attached[p.NamespacedName][lis] = c
-				}
-			}
-		}
-		return &translator.GatewayReports{
-			Reports:        merged,
-			AttachedRoutes: attached,
-			Generations:    generations,
-		}
-	})
-
-	listenerSetReports := krt.NewSingleton(func(kctx krt.HandlerContext) *translator.ListenerSetReports {
-		proxies := krt.Fetch(kctx, s.xDS)
-		merged := make(map[types.NamespacedName]*reports.ListenerSetReport)
-
-		for _, p := range proxies {
-			// Merge LS Reports for all Proxies' status reports
-			maps.Copy(merged, p.Reports.ListenerSets)
-		}
-
-		return &translator.ListenerSetReports{
-			Reports: merged,
-		}
-	})
-
-	routeReports := krt.NewSingleton(func(kctx krt.HandlerContext) *translator.RouteReports {
-		proxies := krt.Fetch(kctx, s.xDS)
-		merged := translator.RouteReports{
-			HTTPRoutes: make(map[types.NamespacedName]*reports.RouteReport),
-			GRPCRoutes: make(map[types.NamespacedName]*reports.RouteReport),
-			TCPRoutes:  make(map[types.NamespacedName]*reports.RouteReport),
-			TLSRoutes:  make(map[types.NamespacedName]*reports.RouteReport),
-		}
-
-		for _, p := range proxies {
-			// Merge route parentRefs into RouteReports for all route types
-			mergeRouteReports(merged.HTTPRoutes, p.Reports.HTTPRoutes)
-			mergeRouteReports(merged.GRPCRoutes, p.Reports.GRPCRoutes)
-			mergeRouteReports(merged.TCPRoutes, p.Reports.TCPRoutes)
-			mergeRouteReports(merged.TLSRoutes, p.Reports.TLSRoutes)
-		}
-
-		return &merged
-	})
-
-	// Store references to the separate collections
-	s.gatewayReports = gatewayReports
-	s.listenerSetReports = listenerSetReports
-	s.routeReports = routeReports
-
-	// Register policy status collection with the policy status queue
-	registerPolicyStatus(s.policyStatusQueue, policyStatuses)
-}
-
-// registerPolicyStatus takes a policy status collection and registers it to be managed by Istio's StatusCollections.
-func registerPolicyStatus(s *status.StatusCollections, statusCols map[schema.GroupKind]krt.StatusCollection[controllers.Object, gwv1.PolicyStatus]) {
-	for gvk, statusCol := range statusCols {
-		// Capture the GVK for the closure
-		currentGVK := gvk
-		currentStatusCol := statusCol
-
-		// Create a writer function that matches Istio's StatusCollections interface
-		writer := func(queue status.Queue) krt.HandlerRegistration {
-			// Register the status collection to write to the queue
-			h := currentStatusCol.Register(func(o krt.Event[krt.ObjectWithStatus[controllers.Object, gwv1.PolicyStatus]]) {
-				l := o.Latest()
-
-				// Cast controllers.Object to TrafficPolicy for validation (following the pattern requested)
-				switch currentGVK.Kind {
-				case "TrafficPolicy":
-					if _, ok := l.Obj.(*v1alpha1.TrafficPolicy); !ok {
-						logger.Error("failed to cast to TrafficPolicy", "resource", l.ResourceName(), "kind", currentGVK.Kind)
-						return
-					}
-				case "BackendConfigPolicy":
-					if _, ok := l.Obj.(*v1alpha1.BackendConfigPolicy); !ok {
-						logger.Error("failed to cast to BackendConfigPolicy", "resource", l.ResourceName(), "kind", currentGVK.Kind)
-						return
-					}
-				default:
-					// For other policy types that might be added in the future
-					logger.Debug("handling policy type", "kind", currentGVK.Kind, "resource", l.ResourceName())
-				}
-
-				if o.Event == controllers.EventDelete {
-					// if the object is being deleted, we should not reset status
-					return
-				}
-				// Create a status.Resource from our object and pass the object as context
-				resource := status.Resource{
-					Name:      l.Obj.GetName(),
-					Namespace: l.Obj.GetNamespace(),
-				}
-				queue.EnqueueStatusUpdateResource(l, resource)
-				logger.Debug("enqueued policy status update", "resource", l.ResourceName(), "version", l.Obj.GetResourceVersion(), "status", l.Status, "kind", currentGVK.Kind)
-			})
-			return h
-		}
-		s.Register(writer)
-=======
 	// Create an index on adpResources by Gateway to avoid fetching all resources
 	agwResourcesByGateway := func(resource agwir.AgwResource) types.NamespacedName {
 		return resource.Gateway
->>>>>>> 8bdaaca9
 	}
 	s.Registrations = append(s.Registrations, krtxds.Collection[Address, *api.Address](xdsAddresses, krtopts))
 	s.Registrations = append(s.Registrations, krtxds.PerGatewayCollection[agwir.AgwResource, *api.Resource](agwResources, agwResourcesByGateway, krtopts))
